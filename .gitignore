## Ignore Visual Studio temporary files, build results, and
## files generated by popular Visual Studio add-ons.
##
## Get latest from https://github.com/github/gitignore/blob/main/VisualStudio.gitignore

# User-specific files
*.rsuser
*.suo
*.user
*.userosscache
*.sln.docstates
myenv
venv
.env


# User-specific files (MonoDevelop/Xamarin Studio)
*.userprefs

# Mono auto generated files
mono_crash.*

# Build results
[Dd]ebug/
[Dd]ebugPublic/
[Rr]elease/
[Rr]eleases/
x64/
x86/
[Ww][Ii][Nn]32/
[Aa][Rr][Mm]/
[Aa][Rr][Mm]64/
bld/
[Bb]in/
[Oo]bj/
[Ll]og/
[Ll]ogs/

# Visual Studio 2015/2017 cache/options directory
.vs/
# Uncomment if you have tasks that create the project's static files in wwwroot
#wwwroot/

# Visual Studio 2017 auto generated files
Generated\ Files/

# MSTest test Results
[Tt]est[Rr]esult*/
[Bb]uild[Ll]og.*

# NUnit
*.VisualState.xml
TestResult.xml
nunit-*.xml

# Build Results of an ATL Project
[Dd]ebugPS/
[Rr]eleasePS/
dlldata.c

# Benchmark Results
BenchmarkDotNet.Artifacts/

# .NET Core
project.lock.json
project.fragment.lock.json
artifacts/

# ASP.NET Scaffolding
ScaffoldingReadMe.txt

# StyleCop
StyleCopReport.xml

# Files built by Visual Studio
*_i.c
*_p.c
*_h.h
*.ilk
*.meta
*.obj
*.iobj
*.pch
*.pdb
*.ipdb
*.pgc
*.pgd
*.rsp
# but not Directory.Build.rsp, as it configures directory-level build defaults
!Directory.Build.rsp
*.sbr
*.tlb
*.tli
*.tlh
*.tmp
*.tmp_proj
*_wpftmp.csproj
*.log
*.tlog
*.vspscc
*.vssscc
.builds
*.pidb
*.svclog
*.scc

# Chutzpah Test files
_Chutzpah*

# Visual C++ cache files
ipch/
*.aps
*.ncb
*.opendb
*.opensdf
*.sdf
*.cachefile
*.VC.db
*.VC.VC.opendb

# Visual Studio profiler
*.psess
*.vsp
*.vspx
*.sap

# Visual Studio Trace Files
*.e2e

# TFS 2012 Local Workspace
$tf/

# Guidance Automation Toolkit
*.gpState

# ReSharper is a .NET coding add-in
_ReSharper*/
*.[Rr]e[Ss]harper
*.DotSettings.user

# TeamCity is a build add-in
_TeamCity*

# DotCover is a Code Coverage Tool
*.dotCover

# AxoCover is a Code Coverage Tool
.axoCover/*
!.axoCover/settings.json

# Coverlet is a free, cross platform Code Coverage Tool
coverage*.json
coverage*.xml
coverage*.info

# Visual Studio code coverage results
*.coverage
*.coveragexml

# NCrunch
_NCrunch_*
.*crunch*.local.xml
nCrunchTemp_*

# MightyMoose
*.mm.*
AutoTest.Net/

# Web workbench (sass)
.sass-cache/

# Installshield output folder
[Ee]xpress/

# DocProject is a documentation generator add-in
DocProject/buildhelp/
DocProject/Help/*.HxT
DocProject/Help/*.HxC
DocProject/Help/*.hhc
DocProject/Help/*.hhk
DocProject/Help/*.hhp
DocProject/Help/Html2
DocProject/Help/html

# Click-Once directory
publish/

# Publish Web Output
*.[Pp]ublish.xml
*.azurePubxml
# Note: Comment the next line if you want to checkin your web deploy settings,
# but database connection strings (with potential passwords) will be unencrypted
*.pubxml
*.publishproj

# Microsoft Azure Web App publish settings. Comment the next line if you want to
# checkin your Azure Web App publish settings, but sensitive information contained
# in these scripts will be unencrypted
PublishScripts/

# NuGet Packages
*.nupkg
# NuGet Symbol Packages
*.snupkg
# The packages folder can be ignored because of Package Restore
**/[Pp]ackages/*
# except build/, which is used as an MSBuild target.
!**/[Pp]ackages/build/
# Uncomment if necessary however generally it will be regenerated when needed
#!**/[Pp]ackages/repositories.config
# NuGet v3's project.json files produces more ignorable files
*.nuget.props
*.nuget.targets

# Microsoft Azure Build Output
csx/
*.build.csdef

# Microsoft Azure Emulator
ecf/
rcf/

# Windows Store app package directories and files
AppPackages/
BundleArtifacts/
Package.StoreAssociation.xml
_pkginfo.txt
*.appx
*.appxbundle
*.appxupload

# Visual Studio cache files
# files ending in .cache can be ignored
*.[Cc]ache
# but keep track of directories ending in .cache
!?*.[Cc]ache/

# Others
ClientBin/
~$*
*~
*.dbmdl
*.dbproj.schemaview
*.jfm
*.pfx
*.publishsettings
orleans.codegen.cs

# Including strong name files can present a security risk
# (https://github.com/github/gitignore/pull/2483#issue-259490424)
#*.snk

# Since there are multiple workflows, uncomment next line to ignore bower_components
# (https://github.com/github/gitignore/pull/1529#issuecomment-104372622)
#bower_components/

# RIA/Silverlight projects
Generated_Code/

# Backup & report files from converting an old project file
# to a newer Visual Studio version. Backup files are not needed,
# because we have git ;-)
_UpgradeReport_Files/
Backup*/
UpgradeLog*.XML
UpgradeLog*.htm
ServiceFabricBackup/
*.rptproj.bak

# SQL Server files
*.mdf
*.ldf
*.ndf

# Business Intelligence projects
*.rdl.data
*.bim.layout
*.bim_*.settings
*.rptproj.rsuser
*- [Bb]ackup.rdl
*- [Bb]ackup ([0-9]).rdl
*- [Bb]ackup ([0-9][0-9]).rdl

# Microsoft Fakes
FakesAssemblies/

# GhostDoc plugin setting file
*.GhostDoc.xml

# Node.js Tools for Visual Studio
.ntvs_analysis.dat
node_modules/

# Visual Studio 6 build log
*.plg

# Visual Studio 6 workspace options file
*.opt

# Visual Studio 6 auto-generated workspace file (contains which files were open etc.)
*.vbw

# Visual Studio 6 auto-generated project file (contains which files were open etc.)
*.vbp

# Visual Studio 6 workspace and project file (working project files containing files to include in project)
*.dsw
*.dsp

# Visual Studio 6 technical files
*.ncb
*.aps

# Visual Studio LightSwitch build output
**/*.HTMLClient/GeneratedArtifacts
**/*.DesktopClient/GeneratedArtifacts
**/*.DesktopClient/ModelManifest.xml
**/*.Server/GeneratedArtifacts
**/*.Server/ModelManifest.xml
_Pvt_Extensions

# Paket dependency manager
.paket/paket.exe
paket-files/

# FAKE - F# Make
.fake/

# CodeRush personal settings
.cr/personal

# Python Tools for Visual Studio (PTVS)
__pycache__/
*.pyc

# Cake - Uncomment if you are using it
# tools/**
# !tools/packages.config

# Tabs Studio
*.tss

# Telerik's JustMock configuration file
*.jmconfig

# BizTalk build output
*.btp.cs
*.btm.cs
*.odx.cs
*.xsd.cs

# OpenCover UI analysis results
OpenCover/

# Azure Stream Analytics local run output
ASALocalRun/

# MSBuild Binary and Structured Log
*.binlog

# NVidia Nsight GPU debugger configuration file
*.nvuser

# MFractors (Xamarin productivity tool) working folder
.mfractor/

# Local History for Visual Studio
.localhistory/

# Visual Studio History (VSHistory) files
.vshistory/

# BeatPulse healthcheck temp database
healthchecksdb

# Backup folder for Package Reference Convert tool in Visual Studio 2017
MigrationBackup/

# Ionide (cross platform F# VS Code tools) working folder
.ionide/

# Fody - auto-generated XML schema
FodyWeavers.xsd

# VS Code files for those working on multiple tools
.vscode/*
!.vscode/settings.json
!.vscode/tasks.json
!.vscode/launch.json
!.vscode/extensions.json
*.code-workspace

# Local History for Visual Studio Code
.history/

# Windows Installer files from build outputs
*.cab
*.msi
*.msix
*.msm
*.msp

# JetBrains Rider
*.sln.iml

# NLWeb specific
code/set_keys.sh
data/sites/scifi_movies/embeddings/scifi_movies.txt
code/webapp.zip
.DS_Store
data/json_with_embeddings/allbirdsdd.tsv
data/json_with_embeddings/scifi_movies_wikipedia.tsv
static/chat-interface_delish.js
static/delish_chat.html
static/styles_delish.js
code/data/json_with_embeddings/tmp1c92g0ai.xml
code/data/json_with_embeddings/tmp_99df8zk.xml
code/benchmark/data/results
/code/data/json_with_embeddings
code/tools/old_db_create_utils.py
/data/json_with_embeddings
/data/json_with_embeddings
static/chat-interface_delish.js
static/chat-interface_delish.js
static/delish_chat.html
code/cp
/data/db
data/json/ghrepoinfo-small.json
code/.env
app.zip

/static/p

.DS_Store
code/.DS_Store
static/.DS_Store

\#README.md\#
myenv/
<<<<<<< HEAD
nlw2.zip
=======
/code/data/everydaysouthwest_com
/data
>>>>>>> e8300a0a
<|MERGE_RESOLUTION|>--- conflicted
+++ resolved
@@ -437,9 +437,8 @@
 
 \#README.md\#
 myenv/
-<<<<<<< HEAD
+
 nlw2.zip
-=======
+
 /code/data/everydaysouthwest_com
 /data
->>>>>>> e8300a0a
