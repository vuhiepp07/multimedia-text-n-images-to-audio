preferred_endpoint: azure_openai

endpoints:
  inception:
    api_key_env: INCEPTION_API_KEY
    api_endpoint_env: INCEPTION_ENDPOINT
    llm_type: inception
    models:
      high: mercury-small
      low: mercury-small

  openai:
    api_key_env: OPENAI_API_KEY
    api_endpoint_env: OPENAI_ENDPOINT
    llm_type: openai
    models:
      high: gpt-4.1
      low: gpt-4.1-mini

  anthropic:
    api_key_env: ANTHROPIC_API_KEY
    llm_type: anthropic
    models:
<<<<<<< HEAD
      high: claude-3-5-sonnet-20241022
      low: claude-3-haiku-20240307
=======
      high: claude-3-7-sonnet-latest
      low: claude-3-5-haiku-latest
>>>>>>> 78daf4ca

  gemini:
    api_key_env: GCP_PROJECT
    llm_type: gemini
    models:
      high: chat-bison@001
      low: chat-bison-lite@001

  azure_openai:
    api_key_env: AZURE_OPENAI_API_KEY
    api_endpoint_env: AZURE_OPENAI_ENDPOINT
    api_version_env: "2024-12-01-preview"
    llm_type: azure_openai
    models:
      high: gpt-4.1
      low: gpt-4.1-mini

  llama_azure:
    api_key_env: LLAMA_AZURE_API_KEY
    api_endpoint_env: LLAMA_AZURE_ENDPOINT
    api_version_env: "2024-12-01-preview"
    llm_type: llama_azure
    models:
      high: llama-2-70b
      low: llama-2-13b

  deepseek_azure:
    api_key_env: DEEPSEEK_AZURE_API_KEY
    api_endpoint_env: DEEPSEEK_AZURE_ENDPOINT
    api_version_env: "2024-12-01-preview"
    llm_type: deepseek_azure
    models:
      high: deepseek-coder-33b
      low: deepseek-coder-7b

      
  snowflake:
    api_key_env: SNOWFLAKE_PAT
    api_endpoint_env: SNOWFLAKE_ACCOUNT_URL
    api_version_env: "2024-12-01"
    llm_type: snowflake
    models:
      high: claude-3-5-sonnet
      low: llama3.1-8b<|MERGE_RESOLUTION|>--- conflicted
+++ resolved
@@ -21,13 +21,8 @@
     api_key_env: ANTHROPIC_API_KEY
     llm_type: anthropic
     models:
-<<<<<<< HEAD
-      high: claude-3-5-sonnet-20241022
-      low: claude-3-haiku-20240307
-=======
       high: claude-3-7-sonnet-latest
       low: claude-3-5-haiku-latest
->>>>>>> 78daf4ca
 
   gemini:
     api_key_env: GCP_PROJECT
