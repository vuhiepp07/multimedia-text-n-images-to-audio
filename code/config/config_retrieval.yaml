preferred_endpoint: nlweb_west

endpoints:
  nlweb_west:
    api_key_env: NLWEB_WEST_API_KEY
    api_endpoint_env: NLWEB_WEST_ENDPOINT
    index_name: embeddings1536
    db_type: azure_ai_search

  azure_ai_search:
<<<<<<< HEAD
    enabled: false
=======
>>>>>>> 4ac75b02
    api_key_env: AZURE_VECTOR_SEARCH_API_KEY
    api_endpoint_env: AZURE_VECTOR_SEARCH_ENDPOINT
    index_name: embeddings1536
    db_type: azure_ai_search

  azure_ai_search_backup:
    api_key_env: AZURE_VECTOR_SEARCH_API_KEY_BACKUP
    api_endpoint_env: AZURE_VECTOR_SEARCH_ENDPOINT_BACKUP
    index_name: embeddings1536
    db_type: azure_ai_search
    name: NLWeb_Crawl_Backup

  # Milvus is still under development and not yet supported. 
  milvus:
    api_endpoint_env: MILVUS_ENDPOINT
    api_key_env: MILVUS_TOKEN
    index_name: nlweb_collection
    db_type: milvus

  # Option 1: Local file-based Qdrant storage
  qdrant_local:
    # Use local file-based storage with a specific path
    database_path: "../data/db"
    # Set the collection name to use
    index_name: nlweb_collection
    # Specify the database type
    db_type: qdrant
    
  # Option 2: Remote Qdrant server
  qdrant_url:
    # Connect to a Qdrant server at a specific URL
    api_endpoint_env: QDRANT_URL
    # Optional API key for authentication
    api_key_env: QDRANT_API_KEY
    # Set the collection name to use
    index_name: nlweb_collection
    # Specify the database type
    db_type: qdrant

  snowflake_cortex_search_1:
    api_key_env: SNOWFLAKE_PAT
    api_endpoint_env: SNOWFLAKE_ACCOUNT_URL
    index_name: SNOWFLAKE_CORTEX_SEARCH_SERVICE
    db_type: snowflake_cortex_search

  opensearch_knn:
    # OpenSearch with k-NN plugin enabled (faster, native vector search)
    api_endpoint_env: OPENSEARCH_ENDPOINT
    # Authentication credentials (username:password for basic auth, or API key)
    api_key_env: OPENSEARCH_CREDENTIALS
    # Index name to search in
    index_name: embeddings
    # Database type
    db_type: opensearch
    # Use k-NN plugin for vector search
    use_knn: true

  opensearch_script:
    # OpenSearch without k-NN plugin (fallback using script_score)
    api_endpoint_env: OPENSEARCH_ENDPOINT
    # Authentication credentials (username:password for basic auth, or API key)
    api_key_env: OPENSEARCH_CREDENTIALS
    # Index name to search in
    index_name: embeddings
    # Database type
    db_type: opensearch
    # Use script_score for vector similarity (slower but works without plugins)
    use_knn: false
<|MERGE_RESOLUTION|>--- conflicted
+++ resolved
@@ -8,10 +8,6 @@
     db_type: azure_ai_search
 
   azure_ai_search:
-<<<<<<< HEAD
-    enabled: false
-=======
->>>>>>> 4ac75b02
     api_key_env: AZURE_VECTOR_SEARCH_API_KEY
     api_endpoint_env: AZURE_VECTOR_SEARCH_ENDPOINT
     index_name: embeddings1536
